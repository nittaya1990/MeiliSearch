[workspace]
resolver = "2"
members = [
    "meilisearch",
    "meilitool",
    "meilisearch-types",
    "meilisearch-auth",
    "meili-snap",
    "index-scheduler",
    "dump",
    "file-store",
    "permissive-json-pointer",
    "milli",
    "filter-parser",
    "flatten-serde-json",
    "json-depth-checker",
    "benchmarks",
    "fuzzers",
    "tracing-trace",
    "xtask", "build-info",
]

[workspace.package]
<<<<<<< HEAD
version = "1.7.5"
=======
version = "1.8.0"
>>>>>>> d6b6cd32
authors = [
    "Quentin de Quelen <quentin@dequelen.me>",
    "Clément Renault <clement@meilisearch.com>",
]
description = "Meilisearch HTTP server"
homepage = "https://meilisearch.com"
readme = "README.md"
edition = "2021"
license = "MIT"

[profile.release]
codegen-units = 1

[profile.dev.package.flate2]
opt-level = 3

[profile.dev.package.grenad]
opt-level = 3
[profile.dev.package.roaring]
opt-level = 3

[profile.dev.package.lindera-ipadic-builder]
opt-level = 3
[profile.dev.package.encoding]
opt-level = 3
[profile.dev.package.yada]
opt-level = 3

[profile.release.package.lindera-ipadic-builder]
opt-level = 3
[profile.release.package.encoding]
opt-level = 3
[profile.release.package.yada]
opt-level = 3

[profile.bench.package.lindera-ipadic-builder]
opt-level = 3
[profile.bench.package.encoding]
opt-level = 3
[profile.bench.package.yada]
opt-level = 3<|MERGE_RESOLUTION|>--- conflicted
+++ resolved
@@ -21,11 +21,7 @@
 ]
 
 [workspace.package]
-<<<<<<< HEAD
-version = "1.7.5"
-=======
 version = "1.8.0"
->>>>>>> d6b6cd32
 authors = [
     "Quentin de Quelen <quentin@dequelen.me>",
     "Clément Renault <clement@meilisearch.com>",
